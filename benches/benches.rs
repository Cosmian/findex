--- conflicted
+++ resolved
@@ -1,15 +1,9 @@
 use std::{collections::HashSet, time::Duration};
 
 use cosmian_findex::{
-<<<<<<< HEAD
-    dummy_decode, dummy_encode, Findex, InMemory, IndexADT, MemoryADT, Op, Secret, WORD_LENGTH,
-};
-use criterion::{criterion_group, criterion_main, BenchmarkId, Criterion};
-=======
     Findex, InMemory, IndexADT, MemoryADT, Op, Secret, WORD_LENGTH, dummy_decode, dummy_encode,
 };
 use criterion::{BenchmarkId, Criterion, criterion_group, criterion_main};
->>>>>>> 09e985a0
 use futures::{executor::block_on, future::join_all};
 use lazy_static::lazy_static;
 use rand_chacha::ChaChaRng;
@@ -64,11 +58,7 @@
     let seed = Secret::random(&mut rng);
     let stm = InMemory::default();
     let index = build_benchmarking_bindings_index(&mut rng);
-<<<<<<< HEAD
-    let findex = Findex::new(seed, stm, dummy_encode::<WORD_LENGTH, _>, dummy_decode);
-=======
     let findex = Findex::new(&seed, stm, dummy_encode::<WORD_LENGTH, _>, dummy_decode);
->>>>>>> 09e985a0
     block_on(findex.insert(index.clone().into_iter())).unwrap();
 
     let mut group = c.benchmark_group("Multiple bindings search (1 keyword)");
