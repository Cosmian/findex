--- conflicted
+++ resolved
@@ -3,11 +3,7 @@
 use tiny_keccak::{Hasher, Sha3};
 use zeroize::{Zeroize, ZeroizeOnDrop, Zeroizing};
 
-<<<<<<< HEAD
-use crate::secret::Secret;
-=======
 use crate::Secret;
->>>>>>> 09e985a0
 
 /// A type that holds symmetric key of a fixed  size.
 ///
@@ -58,12 +54,7 @@
     ) -> Result<Self, String> {
         if SECRET_LENGTH < KEY_LENGTH {
             return Err(format!(
-<<<<<<< HEAD
-                "insufficient entropy to derive {KEY_LENGTH}-byte key from a {SECRET_LENGTH}-byte \
-                 secret",
-=======
                 "insufficient entropy to derive {KEY_LENGTH}-byte key from a {SECRET_LENGTH}-byte secret",
->>>>>>> 09e985a0
             ));
         }
         let mut key = Self::default();
