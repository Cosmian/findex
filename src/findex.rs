--- conflicted
+++ resolved
@@ -167,18 +167,6 @@
 }
 
 impl<
-<<<<<<< HEAD
-        // TODO(hatem): ajouter un paramètre
-        const WORD_LENGTH: usize,
-        Keyword: Send + Sync + Hash + PartialEq + Eq + AsRef<[u8]>,
-        Value: Send + Sync + Hash + PartialEq + Eq,
-        TryFromError: std::error::Error,
-        Memory: Send
-            + Sync
-            + Clone
-            + MemoryADT<Address = Address<ADDRESS_LENGTH>, Word = [u8; WORD_LENGTH]>,
-    > IndexADT<Keyword, Value> for Findex<WORD_LENGTH, Value, TryFromError, Memory>
-=======
     const WORD_LENGTH: usize,
     Keyword: Send + Sync + Hash + PartialEq + Eq + AsRef<[u8]>,
     Value: Send + Sync + Hash + PartialEq + Eq,
@@ -186,7 +174,6 @@
     Memory: Send + Sync + Clone + MemoryADT<Address = Address<ADDRESS_LENGTH>, Word = [u8; WORD_LENGTH]>,
 > IndexADT<Keyword, Value> for Findex<WORD_LENGTH, Value, TryFromError, Memory>
         // TODO(hatem): ajouter un paramètre
->>>>>>> 09e985a0
 where
     for<'z> Value: TryFrom<&'z [u8], Error = TryFromError> + AsRef<[u8]>,
     Vec<u8>: From<Value>,
