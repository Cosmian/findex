use crate::{Address, MemoryADT};
use r2d2::Pool;
use r2d2_sqlite::SqliteConnectionManager;
<<<<<<< HEAD
use rusqlite::{OptionalExtension, params_from_iter, types::Value::Blob};
use std::{collections::HashMap, fmt, marker::PhantomData, ops::Deref, path::Path};
=======
use rusqlite::{params_from_iter, types::ToSqlOutput};
use std::{
    collections::HashMap, error::Error, fmt, marker::PhantomData, num::NonZero, path::Path,
    thread::available_parallelism,
};
>>>>>>> f14e38ec

#[derive(Debug)]
pub enum SqliteMemoryError {
    SqlError(rusqlite::Error),
    PoolingError(r2d2::Error),
}
<<<<<<< HEAD

impl std::error::Error for SqliteMemoryError {}
=======
impl Error for SqliteMemoryError {}
>>>>>>> f14e38ec

impl fmt::Display for SqliteMemoryError {
    fn fmt(&self, f: &mut fmt::Formatter<'_>) -> fmt::Result {
        match self {
            Self::SqlError(err) => write!(f, "Sql store memory error: {}", err),
            Self::PoolingError(err) => write!(f, "r2d2 pooling error: {}", err),
        }
    }
}

impl From<rusqlite::Error> for SqliteMemoryError {
    fn from(err: rusqlite::Error) -> Self {
        Self::SqlError(err)
    }
}

impl From<r2d2::Error> for SqliteMemoryError {
    fn from(err: r2d2::Error) -> Self {
        Self::PoolingError(err)
    }
}

#[derive(Debug, Clone)]
pub struct SqliteMemory<Address, Word> {
    pool: Pool<SqliteConnectionManager>,
    _marker: PhantomData<(Address, Word)>,
}

const CREATE_TABLE_SCRIPT: &str = "
CREATE TABLE IF NOT EXISTS memory
(
    a BLOB PRIMARY KEY,
    w BLOB NOT NULL
)";

impl<Address, Word> SqliteMemory<Address, Word> {
    /// Connects to a known DB using the given path.
    pub fn connect(path: &impl AsRef<Path>) -> Result<Self, SqliteMemoryError> {
        // SqliteConnectionManager::file is the equivalent of using
        // `rusqlite::Connection::open` as documented in the function's source
        // code.
        let pool = r2d2::Pool::builder().build(SqliteConnectionManager::file(path))?;
        pool.get().unwrap().execute(CREATE_TABLE_SCRIPT, [])?;

        Ok(Self {
            pool,
            _marker: PhantomData,
        })
    }
}

impl<const ADDRESS_LENGTH: usize, const WORD_LENGTH: usize> MemoryADT
    for SqliteMemory<Address<ADDRESS_LENGTH>, [u8; WORD_LENGTH]>
{
    type Address = Address<ADDRESS_LENGTH>;
    type Error = SqliteMemoryError;
    type Word = [u8; WORD_LENGTH];

    async fn batch_read(
        &self,
        addresses: Vec<Self::Address>,
    ) -> Result<Vec<Option<Self::Word>>, Self::Error> {
        let conn = self.pool.get()?;

        // Return order of an SQL select statement is undefined, and
        // mismatched are ignored. A post-processing is thus needed to
        // generate a returned value complying to the batch-read spec.
        let mut bindings = conn
            .prepare(&format!(
                "SELECT a, w FROM memory WHERE a IN ({})",
                vec!["?"; addresses.len()].join(",")
            ))?
            .query_map(
                params_from_iter(addresses.iter().map(Deref::deref)),
                |row| {
                    let a = Address::from(row.get::<_, [u8; ADDRESS_LENGTH]>(0)?);
                    let w = row.get(1)?;
                    Ok((a, w))
                },
            )?
            .collect::<Result<HashMap<_, _>, _>>()?;

        Ok(addresses.iter().map(|addr| bindings.remove(addr)).collect())
    }

    async fn guarded_write(
        &self,
        guard: (Self::Address, Option<Self::Word>),
        bindings: Vec<(Self::Address, Self::Word)>,
    ) -> Result<Option<Self::Word>, Self::Error> {
        let (ag, wg) = guard;

        let mut conn = self.pool.get()?;
        let tx = conn.transaction()?;

        let current_word = tx
            .query_row("SELECT w FROM memory WHERE a = ?", [&*ag], |row| row.get(0))
            .optional()?;

        if current_word == wg {
            tx.execute(
                &format!(
                    "INSERT OR REPLACE INTO memory (a, w) VALUES {}",
                    vec!["(?,?)"; bindings.len()].join(",")
                ),
                params_from_iter(
                    // There seems to be no way to avoid cloning here.
                    bindings
                        .iter()
                        .flat_map(|(a, w)| [Blob(a.to_vec()), Blob(w.to_vec())]),
                ),
            )?;
            tx.commit()?;
        }

        Ok(current_word)
    }
}

#[cfg(test)]
mod tests {

    use super::*;
    use crate::{
        ADDRESS_LENGTH, WORD_LENGTH,
        adt::test_utils::{
            test_guarded_write_concurrent, test_single_write_and_read, test_wrong_guard,
        },
    };

    const DB_PATH: &str = "./sqlite.db";

    #[tokio::test]
    async fn test_rw_seq() -> Result<(), SqliteMemoryError> {
        let m = SqliteMemory::<Address<ADDRESS_LENGTH>, [u8; WORD_LENGTH]>::connect(&Path::new(
            DB_PATH,
        ))?;
        test_single_write_and_read(&m, rand::random()).await;
        Ok(())
    }

    #[tokio::test]
    async fn test_guard_seq() -> Result<(), SqliteMemoryError> {
        let m = SqliteMemory::<Address<ADDRESS_LENGTH>, [u8; WORD_LENGTH]>::connect(&Path::new(
            DB_PATH,
        ))?;
        test_wrong_guard(&m, rand::random()).await;
        Ok(())
    }

    #[tokio::test]
    async fn test_rw_ccr() -> Result<(), SqliteMemoryError> {
        let m = SqliteMemory::<Address<ADDRESS_LENGTH>, [u8; WORD_LENGTH]>::connect(&Path::new(
            DB_PATH,
        ))?;
        test_guarded_write_concurrent(&m, rand::random(), None).await;
        Ok(())
    }
}<|MERGE_RESOLUTION|>--- conflicted
+++ resolved
@@ -1,28 +1,17 @@
 use crate::{Address, MemoryADT};
 use r2d2::Pool;
 use r2d2_sqlite::SqliteConnectionManager;
-<<<<<<< HEAD
+
 use rusqlite::{OptionalExtension, params_from_iter, types::Value::Blob};
 use std::{collections::HashMap, fmt, marker::PhantomData, ops::Deref, path::Path};
-=======
-use rusqlite::{params_from_iter, types::ToSqlOutput};
-use std::{
-    collections::HashMap, error::Error, fmt, marker::PhantomData, num::NonZero, path::Path,
-    thread::available_parallelism,
-};
->>>>>>> f14e38ec
 
 #[derive(Debug)]
 pub enum SqliteMemoryError {
     SqlError(rusqlite::Error),
     PoolingError(r2d2::Error),
 }
-<<<<<<< HEAD
 
 impl std::error::Error for SqliteMemoryError {}
-=======
-impl Error for SqliteMemoryError {}
->>>>>>> f14e38ec
 
 impl fmt::Display for SqliteMemoryError {
     fn fmt(&self, f: &mut fmt::Formatter<'_>) -> fmt::Result {
